import os
import logging
import hashlib
import pandas as pd
from io import StringIO
from typing import List, Set, Union

from botocore.exceptions import BotoCoreError, ClientError

from lambda_functions.cohort_data_processing.aws_utils import (
    write_to_s3,
    delete_s3_objects,
    list_s3_files,
    get_s3_object_content,
    invoke_lambda
)

logger = logging.getLogger()
logger.setLevel(logging.INFO)

ENCODING = "utf-8"
NHS_NUMBER_COLUMN = "nhs"
FILE_EXTENSION = ".csv"
CHECKSUM_EXTENSION = ".sha256"
MAX_COHORT_SIZE = 5000
REQUIRED_ENV_VARS = [
    "S3_GP_FILES_PREFIX",
    "S3_GP_CHECKSUMS_PREFIX",
    "S3_COHORT_KEY",
    "KMS_KEY_ID",
    "PSEUDONYMISATION_LAMBDA_FUNCTION_NAME",
    "PROCESS_SFT_FILES"
]
SFT_REQUIRED_ENV_VARS = [
    "S3_SFT_FILE_PREFIX",
    "S3_SFT_CHECKSUM_PREFIX"
]


def get_files(file_prefix: str) -> (str, List[str]):
    bucket, prefix = file_prefix.split('/', 1)
    files = list_s3_files(bucket, prefix)
    if not files:
        logger.error(f'No files found in s3://{bucket}/{prefix}. Aborting lambda execution.')
        raise ValueError(f'No files found in s3://{bucket}/{prefix}.')
    return bucket, files


def validate_checksum(content: bytes, checksum_content: bytes, key: str) -> None:
    try:
        # Allow sha256sum-style files: "<hex>  filename"
        expected_checksum = checksum_content.decode(ENCODING).strip().split()[0].lower()
    except UnicodeDecodeError as e:
        logger.error(f"Checksum decode failed for {key}: {e}")
        raise
    actual_checksum = hashlib.sha256(content).hexdigest().lower()
    if actual_checksum != expected_checksum:
        msg = f"Checksum mismatch for {key}: expected {expected_checksum}, got {actual_checksum}"
        logger.error(msg)
        raise ValueError(msg)


def delete_and_log_remaining(bucket: str, keys: List[str], prefix: str) -> None:
    delete_s3_objects(bucket, keys)
    remaining = list_s3_files(bucket, prefix)
    if remaining:
        logger.warning(
            f'Not all files deleted in s3://{bucket}/{prefix}. Remaining: {remaining} (count: {len(remaining)})')
    else:
        logger.info(f'All source files deleted in s3://{bucket}/{prefix}')


def is_valid_nhs_number(nhs_number: Union[str, int, None]) -> bool:
    nhs_number = str(nhs_number).replace(' ', '').strip()
    if not nhs_number.isdigit() or len(nhs_number) != 10:
        return False
    digits = [int(d) for d in nhs_number]
    # NHS checksum: (sum of (digit * (10 - position))) % 11 == 11 - check_digit (or 0 if result is 11)
    total = sum(d * (10 - i) for i, d in enumerate(digits[:9]))
    remainder = total % 11
    check_digit = 11 - remainder
    if check_digit == 11:
        check_digit = 0
    if check_digit == 10:
        return False
    return check_digit == digits[9]


def clean_and_validate_nhs_df(df: pd.DataFrame, nhs_col: str) -> pd.DataFrame:
    df[nhs_col] = df[nhs_col].astype(str).str.replace(' ', '').str.strip()
    df = df[df[nhs_col] != '']
    validation_result = df[nhs_col].apply(is_valid_nhs_number)
    return df[validation_result]


def load_and_clean_nhs_csv(
        bucket: str, key: str, checksum_bucket: str, checksum_key: str, filetype: str
) -> pd.DataFrame:
    content = get_s3_object_content(bucket, key)
    checksum_content = get_s3_object_content(checksum_bucket, checksum_key)
    validate_checksum(content, checksum_content, key)
    if not content.strip():
        logger.error(f'{filetype} file s3://{bucket}/{key} is empty. Aborting lambda execution.')
        raise ValueError(f'{filetype} file s3://{bucket}/{key} is empty.')
<<<<<<< HEAD

=======
>>>>>>> e2c3a80e
    df = pd.read_csv(
        StringIO(content.decode(ENCODING)),
        skiprows=13,  # skip first 13 rows (metadata)
        header=0  # row 14 becomes header (0-indexed after skiprows)
    )
<<<<<<< HEAD

=======
>>>>>>> e2c3a80e
    if df.shape[1] > 1:
        df = df.iloc[:, [0]]
    df.columns = [NHS_NUMBER_COLUMN]
    filename = key.split('/')[-1]
    logger.info(f'Initial {filetype} count: {len(df)} in file {filename}')
    df = clean_and_validate_nhs_df(df, NHS_NUMBER_COLUMN)
    df = df.drop_duplicates(subset=[NHS_NUMBER_COLUMN])
    logger.info(f'Cleaned, validated and deduplicated {filetype} count: {len(df)} in file {filename}')
    return df


def pseudonymise_nhs_numbers(nhs_numbers: Set[str], lambda_function_name: str) -> Set[str]:
    if not nhs_numbers:
        logger.warning("Empty set provided for pseudonymisation")
        return set()

    logger.info(f"Starting pseudonymisation of {len(nhs_numbers)} NHS numbers")
    nhs_list = sorted(list(nhs_numbers))
    payload = {
        "action": "encrypt",
        "field_name": "nhs_number",
        "field_value": nhs_list
    }
    response_payload = invoke_lambda(lambda_function_name, payload)

    if 'error' in response_payload:
        error_msg = f"Pseudonymisation Lambda returned error: {response_payload['error']}"
        logger.error(error_msg)
        raise ValueError(error_msg)
    if 'field_value' not in response_payload:
        error_msg = "Pseudonymisation Lambda response missing 'field_value'"
        logger.error(error_msg)
        raise ValueError(error_msg)

    pseudonymised_values = response_payload['field_value']
    if len(pseudonymised_values) != len(nhs_list):
        error_msg = f"Pseudonymisation returned {len(pseudonymised_values)} values, expected {len(nhs_list)}"
        logger.error(error_msg)
        raise ValueError(error_msg)

    pseudonymised_set = set(pseudonymised_values)
    logger.info(f"Successfully pseudonymised {len(pseudonymised_set)} NHS numbers")
    return pseudonymised_set


def get_env_variables() -> tuple[dict, bool]:
    env_vars = {var: os.getenv(var, '').strip() for var in REQUIRED_ENV_VARS}
    process_sft = env_vars.get("PROCESS_SFT_FILES", "").lower() in ['true', '1', 'yes']

    if process_sft:
        for var in SFT_REQUIRED_ENV_VARS:
            value = os.getenv(var, '').strip()
            if not value:
                logger.error(f"PROCESS_SFT_FILES is enabled but {var} is missing")
                raise KeyError(f"Missing required environment variable: {var}")
            env_vars[var] = value

    missing = [var for var, val in env_vars.items() if not val and var not in SFT_REQUIRED_ENV_VARS]
    if missing:
        logger.error(f"Missing required environment variables: {', '.join(missing)}")
        raise KeyError(f"Missing required environment variables: {', '.join(missing)}")
    return env_vars, process_sft


def calculate_sft_gp_intersections(
    sft_set: Set[str],
    gp_file_keys: List[str],
    gp_bucket: str,
    gp_checksum_bucket: str,
    gp_checksum_prefix: str
) -> Set[str]:
    intersections = []

    for gp_key in gp_file_keys:
        filename = gp_key.split("/")[-1]
        gp_checksum_key = f"{gp_checksum_prefix}{filename.replace(FILE_EXTENSION, CHECKSUM_EXTENSION)}"
        gp_df = load_and_clean_nhs_csv(gp_bucket, gp_key, gp_checksum_bucket, gp_checksum_key, filetype="GP")

        gp_set = set(gp_df[NHS_NUMBER_COLUMN])
        intersection = sft_set & gp_set

        intersections.append(intersection)
        logger.info(f"SFT and {filename} intersection: {len(intersection)} NHS numbers")

    if not intersections:
        logger.warning('No intersections found between SFT and GP files')
        return set()

    cohort = set().union(*intersections)
    logger.info(f'Final cohort (union of all intersections): {len(cohort)} NHS numbers')
    return cohort


def calculate_gp_union_with_limit(
    gp_file_keys: List[str],
    gp_bucket: str,
    gp_checksum_bucket: str,
    gp_checksum_prefix: str,
    max_cohort_size: int = MAX_COHORT_SIZE
) -> Set[str]:
    num_files = len(gp_file_keys)
    samples_per_file = max_cohort_size // num_files

    logger.info(f'GP-only mode: Sampling {samples_per_file} NHS numbers per GP file (max total: {max_cohort_size})')

    cohort = set()

    for gp_key in gp_file_keys:
        filename = gp_key.split("/")[-1]
        gp_checksum_key = f"{gp_checksum_prefix}{filename.replace(FILE_EXTENSION, CHECKSUM_EXTENSION)}"
        gp_df = load_and_clean_nhs_csv(gp_bucket, gp_key, gp_checksum_bucket, gp_checksum_key, filetype="GP")

        gp_nhs_numbers = list(gp_df[NHS_NUMBER_COLUMN])
        available_count = len(gp_nhs_numbers)
        sample_count = min(samples_per_file, available_count)

        sampled_nhs = set(gp_nhs_numbers[:sample_count])
        cohort.update(sampled_nhs)

        logger.info(f"GP {filename}: sampled {sample_count}/{available_count} NHS numbers")

    logger.info(f'Final cohort (GP union with sampling): {len(cohort)} NHS numbers')
    return cohort


def load_sft_data(sft_file_prefix: str, sft_checksum_prefix: str) -> tuple[str, str, str, str, Set[str]]:
    sft_bucket, sft_keys = get_files(sft_file_prefix)
    sft_checksum_bucket, sft_checksum_keys = get_files(sft_checksum_prefix)
    sft_file_key = sft_keys[0]
    sft_checksum_key = sft_checksum_keys[0]

    sft_df = load_and_clean_nhs_csv(
        sft_bucket, sft_file_key,
        sft_checksum_bucket, sft_checksum_key,
        filetype='SFT'
    )
    sft_set = set(sft_df[NHS_NUMBER_COLUMN])

    return sft_bucket, sft_file_key, sft_checksum_bucket, sft_checksum_key, sft_set


def cleanup_source_files(
    gp_bucket: str,
    gp_file_keys: List[str],
    gp_checksum_bucket: str,
    gp_checksum_keys: List[str],
    gp_files_prefix: str,
    gp_checksums_prefix: str,
    sft_data: tuple = None
) -> None:
    if sft_data:
        sft_bucket, sft_file_key, sft_checksum_bucket, sft_checksum_key = sft_data
        delete_and_log_remaining(sft_bucket, [sft_file_key], os.path.dirname(sft_file_key))
        delete_and_log_remaining(sft_checksum_bucket, [sft_checksum_key], os.path.dirname(sft_checksum_key))

    delete_and_log_remaining(gp_bucket, gp_file_keys, gp_files_prefix.split('/', 1)[1])
    delete_and_log_remaining(gp_checksum_bucket, gp_checksum_keys, gp_checksums_prefix)


def lambda_handler(event, context) -> dict:
    """
    Two processing modes:
    1. SFT+GP mode: Calculate intersections between SFT and each GP file
    2. GP-only mode: Sample proportionally from GP files (max 5000 total)
    """
    try:
        env_vars, process_sft = get_env_variables()

        gp_files_prefix = env_vars["S3_GP_FILES_PREFIX"]
        gp_checksums_prefix = env_vars["S3_GP_CHECKSUMS_PREFIX"]
        cohort_path = env_vars["S3_COHORT_KEY"]
        kms_key_id = env_vars["KMS_KEY_ID"]
        pseudonymisation_lambda = env_vars["PSEUDONYMISATION_LAMBDA_FUNCTION_NAME"]

        gp_bucket, gp_file_keys = get_files(gp_files_prefix)
        gp_checksum_bucket, gp_checksum_keys = get_files(gp_checksums_prefix)

        if len(gp_file_keys) != len(gp_checksum_keys):
            logger.error('Mismatch between number of GP files and checksum files. Aborting lambda execution.')
            raise ValueError('Mismatch between number of GP files and checksum files.')

        gp_checksum_prefix = gp_checksums_prefix.split('/', 1)[1]
        logger.info(f'Found {len(gp_file_keys)} GP files to process.')

        sft_cleanup_data = None
        if process_sft:
            sft_bucket, sft_file_key, sft_checksum_bucket, sft_checksum_key, sft_set = load_sft_data(
                env_vars["S3_SFT_FILE_PREFIX"],
                env_vars["S3_SFT_CHECKSUM_PREFIX"]
            )
            sft_cleanup_data = (sft_bucket, sft_file_key, sft_checksum_bucket, sft_checksum_key)

            cohort = calculate_sft_gp_intersections(
                sft_set,
                gp_file_keys,
                gp_bucket,
                gp_checksum_bucket,
                gp_checksum_prefix
            )
        else:
            cohort = calculate_gp_union_with_limit(
                gp_file_keys,
                gp_bucket,
                gp_checksum_bucket,
                gp_checksum_prefix
            )

        pseudonymised_cohort = pseudonymise_nhs_numbers(cohort, pseudonymisation_lambda)

        cohort_bucket, cohort_key = cohort_path.split('/', 1)
        write_to_s3(cohort_bucket, cohort_key, pseudonymised_cohort, kms_key_id)

        cleanup_source_files(
            gp_bucket, gp_file_keys,
            gp_checksum_bucket, gp_checksum_keys,
            gp_files_prefix, gp_checksums_prefix,
            sft_cleanup_data
        )

        logger.info(f"Cohort processing completed. Final count: {len(cohort)}, Pseudonymised count: {len(pseudonymised_cohort)}")

        return {
            'processing_mode': 'SFT+GP' if process_sft else 'GP-only',
            'final_count': len(cohort),
            'pseudonymised_count': len(pseudonymised_cohort),
            'cohort_key': cohort_key
        }

    except (LookupError, ValueError, UnicodeError, BotoCoreError, ClientError):
        raise
    except Exception as e:
        logger.error(f'Unhandled error in lambda_handler: {e}', exc_info=True)
        raise<|MERGE_RESOLUTION|>--- conflicted
+++ resolved
@@ -102,19 +102,11 @@
     if not content.strip():
         logger.error(f'{filetype} file s3://{bucket}/{key} is empty. Aborting lambda execution.')
         raise ValueError(f'{filetype} file s3://{bucket}/{key} is empty.')
-<<<<<<< HEAD
-
-=======
->>>>>>> e2c3a80e
     df = pd.read_csv(
         StringIO(content.decode(ENCODING)),
         skiprows=13,  # skip first 13 rows (metadata)
         header=0  # row 14 becomes header (0-indexed after skiprows)
     )
-<<<<<<< HEAD
-
-=======
->>>>>>> e2c3a80e
     if df.shape[1] > 1:
         df = df.iloc[:, [0]]
     df.columns = [NHS_NUMBER_COLUMN]
